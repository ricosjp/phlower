--- conflicted
+++ resolved
@@ -31,21 +31,12 @@
     [(["x0", "x1", "x2"], ["y0"], ["s0", "s1"], ["data0", "data1", "data2"])],
 )
 def test__lazy_dataset_getitem(
-<<<<<<< HEAD
-    x_variable_names,
-    y_variable_names,
-    field_names,
-    directory_names,
-    create_tmp_dataset,
-    output_base_directory,
-=======
     x_variable_names: list[str],
     y_variable_names: list[str],
-    support_names: list[str],
+    field_names: list[str],
     directory_names: list[str],
     create_tmp_dataset: None,
     output_base_directory: pathlib.Path,
->>>>>>> 5b744a6d
 ):
     directories = [output_base_directory / v for v in directory_names]
     dataset = LazyPhlowerDataset(
@@ -88,21 +79,12 @@
     ],
 )
 def test__lazy_dataset_getitem_when_no_ydata(
-<<<<<<< HEAD
-    x_variable_names,
-    y_variable_names,
-    field_names,
-    directory_names,
-    create_tmp_dataset,
-    output_base_directory,
-=======
     x_variable_names: list[str],
     y_variable_names: list[str],
-    support_names: list[str],
+    field_names: list[str],
     directory_names: list[str],
     create_tmp_dataset: None,
     output_base_directory: pathlib.Path,
->>>>>>> 5b744a6d
 ):
     directories = [output_base_directory / v for v in directory_names]
     dataset = LazyPhlowerDataset(
