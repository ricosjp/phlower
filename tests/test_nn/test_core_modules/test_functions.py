--- conflicted
+++ resolved
@@ -49,12 +49,7 @@
                 desired = sp_sparse @ desired
             norm = np.mean(np.linalg.norm(desired, axis=-1))
             np.testing.assert_almost_equal(
-<<<<<<< HEAD
                 actual / norm, desired / norm, decimal=5)
-=======
-                actual / norm, desired / norm, decimal=5
-            )
->>>>>>> c049adc6
             return
 
         for i in range(array.shape[1]):
