--- conflicted
+++ resolved
@@ -6,16 +6,13 @@
 from phlower.settings._module_settings._concatenator_setting import (
     ConcatenatorSetting,
 )
-<<<<<<< HEAD
+from phlower.settings._module_settings._dirichlet_setting import (
+    DirichletSetting,
+)
 from phlower.settings._module_settings._contraction_setting import (
     ContractionSetting,
 )
 from phlower.settings._module_settings._einsum_setting import EinsumSetting
-=======
-from phlower.settings._module_settings._dirichlet_setting import (
-    DirichletSetting,
-)
->>>>>>> 756623e7
 from phlower.settings._module_settings._en_equivariant_mlp_setting import (
     EnEquivariantMLPSetting,
 )
@@ -42,11 +39,8 @@
 _name_to_setting: dict[str, IPhlowerLayerParameters] = {
     "Accessor": AccessorSetting,
     "Concatenator": ConcatenatorSetting,
-<<<<<<< HEAD
+    "Dirichlet": DirichletSetting,
     "Contraction": ContractionSetting,
-=======
-    "Dirichlet": DirichletSetting,
->>>>>>> 756623e7
     "EnEquivariantMLP": EnEquivariantMLPSetting,
     "Einsum": EinsumSetting,
     "GCN": GCNSetting,
