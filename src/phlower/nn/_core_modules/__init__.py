--- conflicted
+++ resolved
@@ -1,11 +1,8 @@
 from phlower.nn._core_modules._accessor import Accessor
 from phlower.nn._core_modules._concatenator import Concatenator
-<<<<<<< HEAD
+from phlower.nn._core_modules._dirichlet import Dirichlet
 from phlower.nn._core_modules._contraction import Contraction
 from phlower.nn._core_modules._einsum import Einsum
-=======
-from phlower.nn._core_modules._dirichlet import Dirichlet
->>>>>>> 756623e7
 from phlower.nn._core_modules._en_equivariant_mlp import EnEquivariantMLP
 from phlower.nn._core_modules._gcn import GCN
 from phlower.nn._core_modules._identity import Identity
@@ -28,11 +25,8 @@
 _all_models: list[type[IPhlowerCoreModule]] = [
     Accessor,
     Concatenator,
-<<<<<<< HEAD
+    Dirichlet,
     Contraction,
-=======
-    Dirichlet,
->>>>>>> 756623e7
     EnEquivariantMLP,
     Einsum,
     GCN,
